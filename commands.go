package docker

import (
	"bytes"
	"encoding/json"
	"flag"
	"fmt"
	"github.com/dotcloud/docker/auth"
	"github.com/dotcloud/docker/term"
	"github.com/dotcloud/docker/utils"
	"io"
	"io/ioutil"
	"mime/multipart"
	"net"
	"net/http"
	"net/http/httputil"
	"net/url"
	"os"
	"os/signal"
	"path"
	"path/filepath"
	"reflect"
	"strconv"
	"strings"
	"syscall"
	"text/tabwriter"
	"time"
	"unicode"
)

const VERSION = "0.4.0"

var (
	GITCOMMIT string
)

func (cli *DockerCli) getMethod(name string) (reflect.Method, bool) {
	methodName := "Cmd" + strings.ToUpper(name[:1]) + strings.ToLower(name[1:])
	return reflect.TypeOf(cli).MethodByName(methodName)
}

func ParseCommands(addr string, port int, args ...string) error {
	cli := NewDockerCli(addr, port)

	if len(args) > 0 {
		method, exists := cli.getMethod(args[0])
		if !exists {
			fmt.Println("Error: Command not found:", args[0])
			return cli.CmdHelp(args[1:]...)
		}
		ret := method.Func.CallSlice([]reflect.Value{
			reflect.ValueOf(cli),
			reflect.ValueOf(args[1:]),
		})[0].Interface()
		if ret == nil {
			return nil
		}
		return ret.(error)
	}
	return cli.CmdHelp(args...)
}

func (cli *DockerCli) CmdHelp(args ...string) error {
	if len(args) > 0 {
		method, exists := cli.getMethod(args[0])
		if !exists {
			fmt.Println("Error: Command not found:", args[0])
		} else {
			method.Func.CallSlice([]reflect.Value{
				reflect.ValueOf(cli),
				reflect.ValueOf([]string{"--help"}),
			})[0].Interface()
			return nil
		}
	}
	help := fmt.Sprintf("Usage: docker [OPTIONS] COMMAND [arg...]\n  -H=\"%s:%d\": Host:port to bind/connect to\n\nA self-sufficient runtime for linux containers.\n\nCommands:\n", cli.host, cli.port)
	for _, command := range [][2]string{
		{"attach", "Attach to a running container"},
		{"build", "Build a container from a Dockerfile"},
		{"commit", "Create a new image from a container's changes"},
		{"diff", "Inspect changes on a container's filesystem"},
		{"export", "Stream the contents of a container as a tar archive"},
		{"history", "Show the history of an image"},
		{"images", "List images"},
		{"import", "Create a new filesystem image from the contents of a tarball"},
		{"info", "Display system-wide information"},
		{"insert", "Insert a file in an image"},
		{"inspect", "Return low-level information on a container"},
		{"kill", "Kill a running container"},
		{"login", "Register or Login to the docker registry server"},
		{"logs", "Fetch the logs of a container"},
		{"port", "Lookup the public-facing port which is NAT-ed to PRIVATE_PORT"},
		{"ps", "List containers"},
		{"pull", "Pull an image or a repository from the docker registry server"},
		{"push", "Push an image or a repository to the docker registry server"},
		{"restart", "Restart a running container"},
		{"rm", "Remove a container"},
		{"rmi", "Remove an image"},
		{"run", "Run a command in a new container"},
		{"search", "Search for an image in the docker index"},
		{"start", "Start a stopped container"},
		{"stop", "Stop a running container"},
		{"tag", "Tag an image into a repository"},
		{"version", "Show the docker version information"},
		{"wait", "Block until a container stops, then print its exit code"},
	} {
		help += fmt.Sprintf("    %-10.10s%s\n", command[0], command[1])
	}
	fmt.Println(help)
	return nil
}

func (cli *DockerCli) CmdInsert(args ...string) error {
	cmd := Subcmd("insert", "IMAGE URL PATH", "Insert a file from URL in the IMAGE at PATH")
	if err := cmd.Parse(args); err != nil {
		return nil
	}
	if cmd.NArg() != 3 {
		cmd.Usage()
		return nil
	}

	v := url.Values{}
	v.Set("url", cmd.Arg(1))
	v.Set("path", cmd.Arg(2))

	if err := cli.stream("POST", "/images/"+cmd.Arg(0)+"/insert?"+v.Encode(), nil, os.Stdout); err != nil {
		return err
	}
	return nil
}

func (cli *DockerCli) CmdBuild(args ...string) error {
	cmd := Subcmd("build", "[OPTIONS] PATH | -", "Build a new container image from the source code at PATH")
	tag := cmd.String("t", "", "Tag to be applied to the resulting image in case of success")
	if err := cmd.Parse(args); err != nil {
		return nil
	}
	if cmd.NArg() != 1 {
		cmd.Usage()
		return nil
	}

	var (
		multipartBody io.Reader
		file          io.ReadCloser
		contextPath   string
	)

	// Init the needed component for the Multipart
	buff := bytes.NewBuffer([]byte{})
	multipartBody = buff
	w := multipart.NewWriter(buff)
	boundary := strings.NewReader("\r\n--" + w.Boundary() + "--\r\n")

	compression := Bzip2

	if cmd.Arg(0) == "-" {
		file = os.Stdin
	} else {
		// Send Dockerfile from arg/Dockerfile (deprecate later)
		f, err := os.Open(path.Join(cmd.Arg(0), "Dockerfile"))
		if err != nil {
			return err
		}
		file = f
		// Send context from arg
		// Create a FormFile multipart for the context if needed
		// FIXME: Use NewTempArchive in order to have the size and avoid too much memory usage?
		context, err := Tar(cmd.Arg(0), compression)
		if err != nil {
			return err
		}
		// NOTE: Do this in case '.' or '..' is input
		absPath, err := filepath.Abs(cmd.Arg(0))
		if err != nil {
			return err
		}
		wField, err := w.CreateFormFile("Context", filepath.Base(absPath)+"."+compression.Extension())
		if err != nil {
			return err
		}
		// FIXME: Find a way to have a progressbar for the upload too
		sf := utils.NewStreamFormatter(false)
		io.Copy(wField, utils.ProgressReader(ioutil.NopCloser(context), -1, os.Stdout, sf.FormatProgress("Caching Context", "%v/%v (%v)"), sf))
		multipartBody = io.MultiReader(multipartBody, boundary)
	}
	// Create a FormFile multipart for the Dockerfile
	wField, err := w.CreateFormFile("Dockerfile", "Dockerfile")
	if err != nil {
		return err
	}
	io.Copy(wField, file)
	multipartBody = io.MultiReader(multipartBody, boundary)

	v := &url.Values{}
	v.Set("t", *tag)
	// Send the multipart request with correct content-type
	req, err := http.NewRequest("POST", fmt.Sprintf("http://%s:%d%s?%s", cli.host, cli.port, "/build", v.Encode()), multipartBody)
	if err != nil {
		return err
	}
	req.Header.Set("Content-Type", w.FormDataContentType())
	if contextPath != "" {
		req.Header.Set("X-Docker-Context-Compression", compression.Flag())
		fmt.Println("Uploading Context...")
	}

	resp, err := http.DefaultClient.Do(req)
	if err != nil {
		return err
	}
	defer resp.Body.Close()

	// Check for errors
	if resp.StatusCode < 200 || resp.StatusCode >= 400 {
		body, err := ioutil.ReadAll(resp.Body)
		if err != nil {
			return err
		}
		return fmt.Errorf("error: %s", body)
	}

	// Output the result
	if _, err := io.Copy(os.Stdout, resp.Body); err != nil {
		return err
	}

	return nil
}

// 'docker login': login / register a user to registry service.
func (cli *DockerCli) CmdLogin(args ...string) error {
	var readStringOnRawTerminal = func(stdin io.Reader, stdout io.Writer, echo bool) string {
		char := make([]byte, 1)
		buffer := make([]byte, 64)
		var i = 0
		for i < len(buffer) {
			n, err := stdin.Read(char)
			if n > 0 {
				if char[0] == '\r' || char[0] == '\n' {
					stdout.Write([]byte{'\r', '\n'})
					break
				} else if char[0] == 127 || char[0] == '\b' {
					if i > 0 {
						if echo {
							stdout.Write([]byte{'\b', ' ', '\b'})
						}
						i--
					}
				} else if !unicode.IsSpace(rune(char[0])) &&
					!unicode.IsControl(rune(char[0])) {
					if echo {
						stdout.Write(char)
					}
					buffer[i] = char[0]
					i++
				}
			}
			if err != nil {
				if err != io.EOF {
					fmt.Fprintf(stdout, "Read error: %v\r\n", err)
				}
				break
			}
		}
		return string(buffer[:i])
	}
	var readAndEchoString = func(stdin io.Reader, stdout io.Writer) string {
		return readStringOnRawTerminal(stdin, stdout, true)
	}
	var readString = func(stdin io.Reader, stdout io.Writer) string {
		return readStringOnRawTerminal(stdin, stdout, false)
	}

	oldState, err := term.SetRawTerminal()
	if err != nil {
		return err
	}
	defer term.RestoreTerminal(oldState)

	cmd := Subcmd("login", "", "Register or Login to the docker registry server")
	if err := cmd.Parse(args); err != nil {
		return nil
	}

	body, _, err := cli.call("GET", "/auth", nil)
	if err != nil {
		return err
	}

	var out auth.AuthConfig
	err = json.Unmarshal(body, &out)
	if err != nil {
		return err
	}

	var username string
	var password string
	var email string

	fmt.Print("Username (", out.Username, "): ")
	username = readAndEchoString(os.Stdin, os.Stdout)
	if username == "" {
		username = out.Username
	}
	if username != out.Username {
		fmt.Print("Password: ")
		password = readString(os.Stdin, os.Stdout)

		if password == "" {
			return fmt.Errorf("Error : Password Required")
		}

		fmt.Print("Email (", out.Email, "): ")
		email = readAndEchoString(os.Stdin, os.Stdout)
		if email == "" {
			email = out.Email
		}
	} else {
		email = out.Email
	}

	out.Username = username
	out.Password = password
	out.Email = email

	body, _, err = cli.call("POST", "/auth", out)
	if err != nil {
		return err
	}

	var out2 APIAuth
	err = json.Unmarshal(body, &out2)
	if err != nil {
		return err
	}
	if out2.Status != "" {
		term.RestoreTerminal(oldState)
		fmt.Print(out2.Status)
	}
	return nil
}

// 'docker wait': block until a container stops
func (cli *DockerCli) CmdWait(args ...string) error {
	cmd := Subcmd("wait", "CONTAINER [CONTAINER...]", "Block until a container stops, then print its exit code.")
	if err := cmd.Parse(args); err != nil {
		return nil
	}
	if cmd.NArg() < 1 {
		cmd.Usage()
		return nil
	}
	for _, name := range cmd.Args() {
		body, _, err := cli.call("POST", "/containers/"+name+"/wait", nil)
		if err != nil {
			fmt.Printf("%s", err)
		} else {
			var out APIWait
			err = json.Unmarshal(body, &out)
			if err != nil {
				return err
			}
			fmt.Println(out.StatusCode)
		}
	}
	return nil
}

// 'docker version': show version information
func (cli *DockerCli) CmdVersion(args ...string) error {
	cmd := Subcmd("version", "", "Show the docker version information.")
	if err := cmd.Parse(args); err != nil {
		return nil
	}

	if cmd.NArg() > 0 {
		cmd.Usage()
		return nil
	}

	body, _, err := cli.call("GET", "/version", nil)
	if err != nil {
		return err
	}

	var out APIVersion
	err = json.Unmarshal(body, &out)
	if err != nil {
		utils.Debugf("Error unmarshal: body: %s, err: %s\n", body, err)
		return err
	}
	fmt.Println("Client version:", VERSION)
	fmt.Println("Server version:", out.Version)
	if out.GitCommit != "" {
		fmt.Println("Git commit:", out.GitCommit)
	}
	if out.GoVersion != "" {
		fmt.Println("Go version:", out.GoVersion)
	}
	return nil
}

// 'docker info': display system-wide information.
func (cli *DockerCli) CmdInfo(args ...string) error {
	cmd := Subcmd("info", "", "Display system-wide information")
	if err := cmd.Parse(args); err != nil {
		return nil
	}
	if cmd.NArg() > 0 {
		cmd.Usage()
		return nil
	}

	body, _, err := cli.call("GET", "/info", nil)
	if err != nil {
		return err
	}

	var out APIInfo
	if err := json.Unmarshal(body, &out); err != nil {
		return err
	}

	fmt.Printf("Containers: %d\n", out.Containers)
	fmt.Printf("Images: %d\n", out.Images)
	if out.Debug || os.Getenv("DEBUG") != "" {
		fmt.Printf("Debug mode (server): %v\n", out.Debug)
		fmt.Printf("Debug mode (client): %v\n", os.Getenv("DEBUG") != "")
		fmt.Printf("Fds: %d\n", out.NFd)
		fmt.Printf("Goroutines: %d\n", out.NGoroutines)
	}
	if !out.MemoryLimit {
		fmt.Println("WARNING: No memory limit support")
	}
	if !out.SwapLimit {
		fmt.Println("WARNING: No swap limit support")
	}
	return nil
}

func (cli *DockerCli) CmdStop(args ...string) error {
	cmd := Subcmd("stop", "[OPTIONS] CONTAINER [CONTAINER...]", "Stop a running container")
	nSeconds := cmd.Int("t", 10, "wait t seconds before killing the container")
	if err := cmd.Parse(args); err != nil {
		return nil
	}
	if cmd.NArg() < 1 {
		cmd.Usage()
		return nil
	}

	v := url.Values{}
	v.Set("t", strconv.Itoa(*nSeconds))

	for _, name := range cmd.Args() {
		_, _, err := cli.call("POST", "/containers/"+name+"/stop?"+v.Encode(), nil)
		if err != nil {
			fmt.Printf("%s", err)
		} else {
			fmt.Println(name)
		}
	}
	return nil
}

func (cli *DockerCli) CmdRestart(args ...string) error {
	cmd := Subcmd("restart", "[OPTIONS] CONTAINER [CONTAINER...]", "Restart a running container")
	nSeconds := cmd.Int("t", 10, "wait t seconds before killing the container")
	if err := cmd.Parse(args); err != nil {
		return nil
	}
	if cmd.NArg() < 1 {
		cmd.Usage()
		return nil
	}

	v := url.Values{}
	v.Set("t", strconv.Itoa(*nSeconds))

	for _, name := range cmd.Args() {
		_, _, err := cli.call("POST", "/containers/"+name+"/restart?"+v.Encode(), nil)
		if err != nil {
			fmt.Printf("%s", err)
		} else {
			fmt.Println(name)
		}
	}
	return nil
}

func (cli *DockerCli) CmdStart(args ...string) error {
	cmd := Subcmd("start", "CONTAINER [CONTAINER...]", "Restart a stopped container")
	if err := cmd.Parse(args); err != nil {
		return nil
	}
	if cmd.NArg() < 1 {
		cmd.Usage()
		return nil
	}

	for _, name := range args {
		_, _, err := cli.call("POST", "/containers/"+name+"/start", nil)
		if err != nil {
			fmt.Printf("%s", err)
		} else {
			fmt.Println(name)
		}
	}
	return nil
}

func (cli *DockerCli) CmdInspect(args ...string) error {
	cmd := Subcmd("inspect", "CONTAINER|IMAGE", "Return low-level information on a container/image")
	if err := cmd.Parse(args); err != nil {
		return nil
	}
	if cmd.NArg() != 1 {
		cmd.Usage()
		return nil
	}
	obj, _, err := cli.call("GET", "/containers/"+cmd.Arg(0)+"/json", nil)
	if err != nil {
		obj, _, err = cli.call("GET", "/images/"+cmd.Arg(0)+"/json", nil)
		if err != nil {
			return err
		}
	}

	indented := new(bytes.Buffer)
	if err = json.Indent(indented, obj, "", "    "); err != nil {
		return err
	}
	if _, err := io.Copy(os.Stdout, indented); err != nil {
		return err
	}
	return nil
}

func (cli *DockerCli) CmdPort(args ...string) error {
	cmd := Subcmd("port", "CONTAINER PRIVATE_PORT", "Lookup the public-facing port which is NAT-ed to PRIVATE_PORT")
	if err := cmd.Parse(args); err != nil {
		return nil
	}
	if cmd.NArg() != 2 {
		cmd.Usage()
		return nil
	}

	body, _, err := cli.call("GET", "/containers/"+cmd.Arg(0)+"/json", nil)
	if err != nil {
		return err
	}
	var out Container
	err = json.Unmarshal(body, &out)
	if err != nil {
		return err
	}

	if frontend, exists := out.NetworkSettings.PortMapping[cmd.Arg(1)]; exists {
		fmt.Println(frontend)
	} else {
		return fmt.Errorf("error: No private port '%s' allocated on %s", cmd.Arg(1), cmd.Arg(0))
	}
	return nil
}

// 'docker rmi IMAGE' removes all images with the name IMAGE
func (cli *DockerCli) CmdRmi(args ...string) error {
	cmd := Subcmd("rmi", "IMAGE [IMAGE...]", "Remove an image")
	if err := cmd.Parse(args); err != nil {
		return nil
	}
	if cmd.NArg() < 1 {
		cmd.Usage()
		return nil
	}

	for _, name := range cmd.Args() {
		_, _, err := cli.call("DELETE", "/images/"+name, nil)
		if err != nil {
			fmt.Printf("%s", err)
		} else {
			fmt.Println(name)
		}
	}
	return nil
}

func (cli *DockerCli) CmdHistory(args ...string) error {
	cmd := Subcmd("history", "IMAGE", "Show the history of an image")
	if err := cmd.Parse(args); err != nil {
		return nil
	}
	if cmd.NArg() != 1 {
		cmd.Usage()
		return nil
	}

	body, _, err := cli.call("GET", "/images/"+cmd.Arg(0)+"/history", nil)
	if err != nil {
		return err
	}

	var outs []APIHistory
	err = json.Unmarshal(body, &outs)
	if err != nil {
		return err
	}
	w := tabwriter.NewWriter(os.Stdout, 20, 1, 3, ' ', 0)
	fmt.Fprintln(w, "ID\tCREATED\tCREATED BY")

	for _, out := range outs {
		fmt.Fprintf(w, "%s\t%s ago\t%s\n", out.ID, utils.HumanDuration(time.Now().Sub(time.Unix(out.Created, 0))), out.CreatedBy)
	}
	w.Flush()
	return nil
}

func (cli *DockerCli) CmdRm(args ...string) error {
	cmd := Subcmd("rm", "[OPTIONS] CONTAINER [CONTAINER...]", "Remove a container")
	v := cmd.Bool("v", false, "Remove the volumes associated to the container")
	if err := cmd.Parse(args); err != nil {
		return nil
	}
	if cmd.NArg() < 1 {
		cmd.Usage()
		return nil
	}
	val := url.Values{}
	if *v {
		val.Set("v", "1")
	}
	for _, name := range cmd.Args() {
		_, _, err := cli.call("DELETE", "/containers/"+name+"?"+val.Encode(), nil)
		if err != nil {
			fmt.Printf("%s", err)
		} else {
			fmt.Println(name)
		}
	}
	return nil
}

// 'docker kill NAME' kills a running container
func (cli *DockerCli) CmdKill(args ...string) error {
	cmd := Subcmd("kill", "CONTAINER [CONTAINER...]", "Kill a running container")
	if err := cmd.Parse(args); err != nil {
		return nil
	}
	if cmd.NArg() < 1 {
		cmd.Usage()
		return nil
	}

	for _, name := range args {
		_, _, err := cli.call("POST", "/containers/"+name+"/kill", nil)
		if err != nil {
			fmt.Printf("%s", err)
		} else {
			fmt.Println(name)
		}
	}
	return nil
}

func (cli *DockerCli) CmdImport(args ...string) error {
	cmd := Subcmd("import", "URL|- [REPOSITORY [TAG]]", "Create a new filesystem image from the contents of a tarball")

	if err := cmd.Parse(args); err != nil {
		return nil
	}
	if cmd.NArg() < 1 {
		cmd.Usage()
		return nil
	}
	src, repository, tag := cmd.Arg(0), cmd.Arg(1), cmd.Arg(2)
	v := url.Values{}
	v.Set("repo", repository)
	v.Set("tag", tag)
	v.Set("fromSrc", src)

	err := cli.stream("POST", "/images/create?"+v.Encode(), os.Stdin, os.Stdout)
	if err != nil {
		return err
	}
	return nil
}

func (cli *DockerCli) CmdPush(args ...string) error {
	cmd := Subcmd("push", "[OPTION] NAME", "Push an image or a repository to the registry")
	registry := cmd.String("registry", "", "Registry host to push the image to")
	if err := cmd.Parse(args); err != nil {
		return nil
	}
	name := cmd.Arg(0)

	if name == "" {
		cmd.Usage()
		return nil
	}

	username, err := cli.checkIfLogged(*registry == "", "push")
	if err != nil {
		return err
	}

<<<<<<< HEAD
	var out auth.AuthConfig
	err = json.Unmarshal(body, &out)
	if err != nil {
		return err
	}

	// If the login failed AND we're using the index, abort
	if *registry == "" && out.Username == "" {
		if err := cli.CmdLogin(args...); err != nil {
			return err
		}

		body, _, err = cli.call("GET", "/auth", nil)
		if err != nil {
			return err
		}
		err = json.Unmarshal(body, &out)
		if err != nil {
			return err
		}

		if out.Username == "" {
			return fmt.Errorf("Please login prior to push. ('docker login')")
		}
	}

	if *registry == "" && len(strings.SplitN(name, "/", 2)) == 1 {
		return fmt.Errorf("Impossible to push a \"root\" repository. Please rename your repository in <user>/<repo> (ex: %s/%s)", out.Username, name)
=======
	if len(strings.SplitN(name, "/", 2)) == 1 {
		return fmt.Errorf("Impossible to push a \"root\" repository. Please rename your repository in <user>/<repo> (ex: %s/%s)", username, name)
>>>>>>> 068076f7
	}

	v := url.Values{}
	v.Set("registry", *registry)
	if err := cli.stream("POST", "/images/"+name+"/push?"+v.Encode(), nil, os.Stdout); err != nil {
		return err
	}
	return nil
}

func (cli *DockerCli) CmdPull(args ...string) error {
	cmd := Subcmd("pull", "NAME", "Pull an image or a repository from the registry")
	tag := cmd.String("t", "", "Download tagged image in repository")
	registry := cmd.String("registry", "", "Registry to download from. Necessary if image is pulled by ID")
	if err := cmd.Parse(args); err != nil {
		return nil
	}

	if cmd.NArg() != 1 {
		cmd.Usage()
		return nil
	}

	remote := cmd.Arg(0)
	if strings.Contains(remote, ":") {
		remoteParts := strings.Split(remote, ":")
		tag = &remoteParts[1]
		remote = remoteParts[0]
	}

	v := url.Values{}
	v.Set("fromImage", remote)
	v.Set("tag", *tag)
	v.Set("registry", *registry)

	if err := cli.stream("POST", "/images/create?"+v.Encode(), nil, os.Stdout); err != nil {
		return err
	}

	return nil
}

func (cli *DockerCli) CmdImages(args ...string) error {
	cmd := Subcmd("images", "[OPTIONS] [NAME]", "List images")
	quiet := cmd.Bool("q", false, "only show numeric IDs")
	all := cmd.Bool("a", false, "show all images")
	noTrunc := cmd.Bool("notrunc", false, "Don't truncate output")
	flViz := cmd.Bool("viz", false, "output graph in graphviz format")

	if err := cmd.Parse(args); err != nil {
		return nil
	}
	if cmd.NArg() > 1 {
		cmd.Usage()
		return nil
	}

	if *flViz {
		body, _, err := cli.call("GET", "/images/viz", false)
		if err != nil {
			return err
		}
		fmt.Printf("%s", body)
	} else {
		v := url.Values{}
		if cmd.NArg() == 1 {
			v.Set("filter", cmd.Arg(0))
		}
		if *all {
			v.Set("all", "1")
		}

		body, _, err := cli.call("GET", "/images/json?"+v.Encode(), nil)
		if err != nil {
			return err
		}

		var outs []APIImages
		err = json.Unmarshal(body, &outs)
		if err != nil {
			return err
		}

		w := tabwriter.NewWriter(os.Stdout, 20, 1, 3, ' ', 0)
		if !*quiet {
			fmt.Fprintln(w, "REPOSITORY\tTAG\tID\tCREATED")
		}

		for _, out := range outs {
			if out.Repository == "" {
				out.Repository = "<none>"
			}
			if out.Tag == "" {
				out.Tag = "<none>"
			}

			if !*quiet {
				fmt.Fprintf(w, "%s\t%s\t", out.Repository, out.Tag)
				if *noTrunc {
					fmt.Fprintf(w, "%s\t", out.ID)
				} else {
					fmt.Fprintf(w, "%s\t", utils.TruncateID(out.ID))
				}
				fmt.Fprintf(w, "%s ago\n", utils.HumanDuration(time.Now().Sub(time.Unix(out.Created, 0))))
			} else {
				if *noTrunc {
					fmt.Fprintln(w, out.ID)
				} else {
					fmt.Fprintln(w, utils.TruncateID(out.ID))
				}
			}
		}

		if !*quiet {
			w.Flush()
		}
	}
	return nil
}

func (cli *DockerCli) CmdPs(args ...string) error {
	cmd := Subcmd("ps", "[OPTIONS]", "List containers")
	quiet := cmd.Bool("q", false, "Only display numeric IDs")
	all := cmd.Bool("a", false, "Show all containers. Only running containers are shown by default.")
	noTrunc := cmd.Bool("notrunc", false, "Don't truncate output")
	nLatest := cmd.Bool("l", false, "Show only the latest created container, include non-running ones.")
	since := cmd.String("sinceId", "", "Show only containers created since Id, include non-running ones.")
	before := cmd.String("beforeId", "", "Show only container created before Id, include non-running ones.")
	last := cmd.Int("n", -1, "Show n last created containers, include non-running ones.")

	if err := cmd.Parse(args); err != nil {
		return nil
	}
	v := url.Values{}
	if *last == -1 && *nLatest {
		*last = 1
	}
	if *all {
		v.Set("all", "1")
	}
	if *last != -1 {
		v.Set("limit", strconv.Itoa(*last))
	}
	if *since != "" {
		v.Set("since", *since)
	}
	if *before != "" {
		v.Set("before", *before)
	}

	body, _, err := cli.call("GET", "/containers/json?"+v.Encode(), nil)
	if err != nil {
		return err
	}

	var outs []APIContainers
	err = json.Unmarshal(body, &outs)
	if err != nil {
		return err
	}
	w := tabwriter.NewWriter(os.Stdout, 20, 1, 3, ' ', 0)
	if !*quiet {
		fmt.Fprintln(w, "ID\tIMAGE\tCOMMAND\tCREATED\tSTATUS\tPORTS")
	}

	for _, out := range outs {
		if !*quiet {
			if *noTrunc {
				fmt.Fprintf(w, "%s\t%s\t%s\t%s ago\t%s\t%s\n", out.ID, out.Image, out.Command, utils.HumanDuration(time.Now().Sub(time.Unix(out.Created, 0))), out.Status, out.Ports)
			} else {
				fmt.Fprintf(w, "%s\t%s\t%s\t%s ago\t%s\t%s\n", utils.TruncateID(out.ID), out.Image, utils.Trunc(out.Command, 20), utils.HumanDuration(time.Now().Sub(time.Unix(out.Created, 0))), out.Status, out.Ports)
			}
		} else {
			if *noTrunc {
				fmt.Fprintln(w, out.ID)
			} else {
				fmt.Fprintln(w, utils.TruncateID(out.ID))
			}
		}
	}

	if !*quiet {
		w.Flush()
	}
	return nil
}

func (cli *DockerCli) CmdCommit(args ...string) error {
	cmd := Subcmd("commit", "[OPTIONS] CONTAINER [REPOSITORY [TAG]]", "Create a new image from a container's changes")
	flComment := cmd.String("m", "", "Commit message")
	flAuthor := cmd.String("author", "", "Author (eg. \"John Hannibal Smith <hannibal@a-team.com>\"")
	flConfig := cmd.String("run", "", "Config automatically applied when the image is run. "+`(ex: {"Cmd": ["cat", "/world"], "PortSpecs": ["22"]}')`)
	if err := cmd.Parse(args); err != nil {
		return nil
	}
	name, repository, tag := cmd.Arg(0), cmd.Arg(1), cmd.Arg(2)
	if name == "" {
		cmd.Usage()
		return nil
	}

	v := url.Values{}
	v.Set("container", name)
	v.Set("repo", repository)
	v.Set("tag", tag)
	v.Set("comment", *flComment)
	v.Set("author", *flAuthor)
	var config *Config
	if *flConfig != "" {
		config = &Config{}
		if err := json.Unmarshal([]byte(*flConfig), config); err != nil {
			return err
		}
	}
	body, _, err := cli.call("POST", "/commit?"+v.Encode(), config)
	if err != nil {
		return err
	}

	apiID := &APIID{}
	err = json.Unmarshal(body, apiID)
	if err != nil {
		return err
	}

	fmt.Println(apiID.ID)
	return nil
}

func (cli *DockerCli) CmdExport(args ...string) error {
	cmd := Subcmd("export", "CONTAINER", "Export the contents of a filesystem as a tar archive")
	if err := cmd.Parse(args); err != nil {
		return nil
	}

	if cmd.NArg() != 1 {
		cmd.Usage()
		return nil
	}

	if err := cli.stream("GET", "/containers/"+cmd.Arg(0)+"/export", nil, os.Stdout); err != nil {
		return err
	}
	return nil
}

func (cli *DockerCli) CmdDiff(args ...string) error {
	cmd := Subcmd("diff", "CONTAINER", "Inspect changes on a container's filesystem")
	if err := cmd.Parse(args); err != nil {
		return nil
	}
	if cmd.NArg() != 1 {
		cmd.Usage()
		return nil
	}

	body, _, err := cli.call("GET", "/containers/"+cmd.Arg(0)+"/changes", nil)
	if err != nil {
		return err
	}

	changes := []Change{}
	err = json.Unmarshal(body, &changes)
	if err != nil {
		return err
	}
	for _, change := range changes {
		fmt.Println(change.String())
	}
	return nil
}

func (cli *DockerCli) CmdLogs(args ...string) error {
	cmd := Subcmd("logs", "CONTAINER", "Fetch the logs of a container")
	if err := cmd.Parse(args); err != nil {
		return nil
	}
	if cmd.NArg() != 1 {
		cmd.Usage()
		return nil
	}

	if err := cli.stream("POST", "/containers/"+cmd.Arg(0)+"/attach?logs=1&stdout=1", nil, os.Stdout); err != nil {
		return err
	}
	if err := cli.stream("POST", "/containers/"+cmd.Arg(0)+"/attach?logs=1&stderr=1", nil, os.Stderr); err != nil {
		return err
	}
	return nil
}

func (cli *DockerCli) CmdAttach(args ...string) error {
	cmd := Subcmd("attach", "CONTAINER", "Attach to a running container")
	if err := cmd.Parse(args); err != nil {
		return nil
	}
	if cmd.NArg() != 1 {
		cmd.Usage()
		return nil
	}

	body, _, err := cli.call("GET", "/containers/"+cmd.Arg(0)+"/json", nil)
	if err != nil {
		return err
	}

	container := &Container{}
	err = json.Unmarshal(body, container)
	if err != nil {
		return err
	}

	splitStderr := container.Config.Tty

	connections := 1
	if splitStderr {
		connections += 1
	}
	chErrors := make(chan error, connections)
	cli.monitorTtySize(cmd.Arg(0))
	if splitStderr {
		go func() {
			chErrors <- cli.hijack("POST", "/containers/"+cmd.Arg(0)+"/attach?stream=1&stderr=1", false, nil, os.Stderr)
		}()
	}
	v := url.Values{}
	v.Set("stream", "1")
	v.Set("stdin", "1")
	v.Set("stdout", "1")
	if !splitStderr {
		v.Set("stderr", "1")
	}
	go func() {
		chErrors <- cli.hijack("POST", "/containers/"+cmd.Arg(0)+"/attach?"+v.Encode(), container.Config.Tty, os.Stdin, os.Stdout)
	}()
	for connections > 0 {
		err := <-chErrors
		if err != nil {
			return err
		}
		connections -= 1
	}
	return nil
}

func (cli *DockerCli) CmdSearch(args ...string) error {
	cmd := Subcmd("search", "NAME", "Search the docker index for images")
	if err := cmd.Parse(args); err != nil {
		return nil
	}
	if cmd.NArg() != 1 {
		cmd.Usage()
		return nil
	}

	v := url.Values{}
	v.Set("term", cmd.Arg(0))
	body, _, err := cli.call("GET", "/images/search?"+v.Encode(), nil)
	if err != nil {
		return err
	}

	outs := []APISearch{}
	err = json.Unmarshal(body, &outs)
	if err != nil {
		return err
	}
	fmt.Printf("Found %d results matching your query (\"%s\")\n", len(outs), cmd.Arg(0))
	w := tabwriter.NewWriter(os.Stdout, 20, 1, 3, ' ', 0)
	fmt.Fprintf(w, "NAME\tDESCRIPTION\n")
	for _, out := range outs {
		fmt.Fprintf(w, "%s\t%s\n", out.Name, out.Description)
	}
	w.Flush()
	return nil
}

// Ports type - Used to parse multiple -p flags
type ports []int

// ListOpts type
type ListOpts []string

func (opts *ListOpts) String() string {
	return fmt.Sprint(*opts)
}

func (opts *ListOpts) Set(value string) error {
	*opts = append(*opts, value)
	return nil
}

// AttachOpts stores arguments to 'docker run -a', eg. which streams to attach to
type AttachOpts map[string]bool

func NewAttachOpts() AttachOpts {
	return make(AttachOpts)
}

func (opts AttachOpts) String() string {
	// Cast to underlying map type to avoid infinite recursion
	return fmt.Sprintf("%v", map[string]bool(opts))
}

func (opts AttachOpts) Set(val string) error {
	if val != "stdin" && val != "stdout" && val != "stderr" {
		return fmt.Errorf("Unsupported stream name: %s", val)
	}
	opts[val] = true
	return nil
}

func (opts AttachOpts) Get(val string) bool {
	if res, exists := opts[val]; exists {
		return res
	}
	return false
}

// PathOpts stores a unique set of absolute paths
type PathOpts map[string]struct{}

func NewPathOpts() PathOpts {
	return make(PathOpts)
}

func (opts PathOpts) String() string {
	return fmt.Sprintf("%v", map[string]struct{}(opts))
}

func (opts PathOpts) Set(val string) error {
	if !filepath.IsAbs(val) {
		return fmt.Errorf("%s is not an absolute path", val)
	}
	opts[filepath.Clean(val)] = struct{}{}
	return nil
}

func (cli *DockerCli) CmdTag(args ...string) error {
	cmd := Subcmd("tag", "[OPTIONS] IMAGE REPOSITORY [TAG]", "Tag an image into a repository")
	force := cmd.Bool("f", false, "Force")
	if err := cmd.Parse(args); err != nil {
		return nil
	}
	if cmd.NArg() != 2 && cmd.NArg() != 3 {
		cmd.Usage()
		return nil
	}

	v := url.Values{}
	v.Set("repo", cmd.Arg(1))
	if cmd.NArg() == 3 {
		v.Set("tag", cmd.Arg(2))
	}

	if *force {
		v.Set("force", "1")
	}

	if _, _, err := cli.call("POST", "/images/"+cmd.Arg(0)+"/tag?"+v.Encode(), nil); err != nil {
		return err
	}
	return nil
}

func (cli *DockerCli) CmdRun(args ...string) error {
	config, cmd, err := ParseRun(args, nil)
	if err != nil {
		return err
	}
	if config.Image == "" {
		cmd.Usage()
		return nil
	}

	//create the container
	body, statusCode, err := cli.call("POST", "/containers/create", config)
	//if image not found try to pull it
	if statusCode == 404 {
		v := url.Values{}
		v.Set("fromImage", config.Image)
		err = cli.stream("POST", "/images/create?"+v.Encode(), nil, os.Stderr)
		if err != nil {
			return err
		}
		body, _, err = cli.call("POST", "/containers/create", config)
		if err != nil {
			return err
		}
	}
	if err != nil {
		return err
	}

	out := &APIRun{}
	err = json.Unmarshal(body, out)
	if err != nil {
		return err
	}

	for _, warning := range out.Warnings {
		fmt.Fprintln(os.Stderr, "WARNING: ", warning)
	}

	splitStderr := !config.Tty

	connections := 0
	if config.AttachStdin || config.AttachStdout || (!splitStderr && config.AttachStderr) {
		connections += 1
	}
	if splitStderr && config.AttachStderr {
		connections += 1
	}

	//start the container
	_, _, err = cli.call("POST", "/containers/"+out.ID+"/start", nil)
	if err != nil {
		return err
	}

	if !config.AttachStdout && !config.AttachStderr {
		fmt.Println(out.ID)
	}
	if connections > 0 {
		chErrors := make(chan error, connections)
		cli.monitorTtySize(out.ID)

		if splitStderr && config.AttachStderr {
			go func() {
				chErrors <- cli.hijack("POST", "/containers/"+out.ID+"/attach?logs=1&stream=1&stderr=1", config.Tty, nil, os.Stderr)
			}()
		}

		v := url.Values{}
		v.Set("logs", "1")
		v.Set("stream", "1")

		if config.AttachStdin {
			v.Set("stdin", "1")
		}
		if config.AttachStdout {
			v.Set("stdout", "1")
		}
		if !splitStderr && config.AttachStderr {
			v.Set("stderr", "1")
		}
		go func() {
			chErrors <- cli.hijack("POST", "/containers/"+out.ID+"/attach?"+v.Encode(), config.Tty, os.Stdin, os.Stdout)
		}()
		for connections > 0 {
			err := <-chErrors
			if err != nil {
				return err
			}
			connections -= 1
		}
	}
	return nil
}

func (cli *DockerCli) checkIfLogged(condition bool, action string) (string, error) {
	body, _, err := cli.call("GET", "/auth", nil)
	if err != nil {
		return "", err
	}

	var out auth.AuthConfig
	err = json.Unmarshal(body, &out)
	if err != nil {
		return "", err
	}

	// If condition AND the login failed
	if condition && out.Username == "" {
		if err := cli.CmdLogin(""); err != nil {
			return "", err
		}

		body, _, err = cli.call("GET", "/auth", nil)
		if err != nil {
			return "", err
		}
		err = json.Unmarshal(body, &out)
		if err != nil {
			return "", err
		}

		if out.Username == "" {
			return "", fmt.Errorf("Please login prior to %s. ('docker login')", action)
		}
	}
	return out.Username, nil
}

func (cli *DockerCli) call(method, path string, data interface{}) ([]byte, int, error) {
	var params io.Reader
	if data != nil {
		buf, err := json.Marshal(data)
		if err != nil {
			return nil, -1, err
		}
		params = bytes.NewBuffer(buf)
	}

	req, err := http.NewRequest(method, fmt.Sprintf("http://%s:%d/v%g%s", cli.host, cli.port, APIVERSION, path), params)
	if err != nil {
		return nil, -1, err
	}
	req.Header.Set("User-Agent", "Docker-Client/"+VERSION)
	if data != nil {
		req.Header.Set("Content-Type", "application/json")
	} else if method == "POST" {
		req.Header.Set("Content-Type", "plain/text")
	}
	resp, err := http.DefaultClient.Do(req)
	if err != nil {
		if strings.Contains(err.Error(), "connection refused") {
			return nil, -1, fmt.Errorf("Can't connect to docker daemon. Is 'docker -d' running on this host?")
		}
		return nil, -1, err
	}
	defer resp.Body.Close()
	body, err := ioutil.ReadAll(resp.Body)
	if err != nil {
		return nil, -1, err
	}
	if resp.StatusCode < 200 || resp.StatusCode >= 400 {
		return nil, resp.StatusCode, fmt.Errorf("error: %s", body)
	}
	return body, resp.StatusCode, nil
}

func (cli *DockerCli) stream(method, path string, in io.Reader, out io.Writer) error {
	if (method == "POST" || method == "PUT") && in == nil {
		in = bytes.NewReader([]byte{})
	}
	req, err := http.NewRequest(method, fmt.Sprintf("http://%s:%d/v%g%s", cli.host, cli.port, APIVERSION, path), in)
	if err != nil {
		return err
	}
	req.Header.Set("User-Agent", "Docker-Client/"+VERSION)
	if method == "POST" {
		req.Header.Set("Content-Type", "plain/text")
	}
	resp, err := http.DefaultClient.Do(req)
	if err != nil {
		if strings.Contains(err.Error(), "connection refused") {
			return fmt.Errorf("Can't connect to docker daemon. Is 'docker -d' running on this host?")
		}
		return err
	}
	defer resp.Body.Close()
	if resp.StatusCode < 200 || resp.StatusCode >= 400 {
		body, err := ioutil.ReadAll(resp.Body)
		if err != nil {
			return err
		}
		return fmt.Errorf("error: %s", body)
	}

	if resp.Header.Get("Content-Type") == "application/json" {
		dec := json.NewDecoder(resp.Body)
		for {
			var m utils.JSONMessage
			if err := dec.Decode(&m); err == io.EOF {
				break
			} else if err != nil {
				return err
			}
			if m.Progress != "" {
				fmt.Fprintf(out, "%s %s\r", m.Status, m.Progress)
			} else if m.Error != "" {
				return fmt.Errorf(m.Error)
			} else {
				fmt.Fprintf(out, "%s\n", m.Status)
			}
		}
	} else {
		if _, err := io.Copy(out, resp.Body); err != nil {
			return err
		}
	}
	return nil
}

func (cli *DockerCli) hijack(method, path string, setRawTerminal bool, in *os.File, out io.Writer) error {
	req, err := http.NewRequest(method, fmt.Sprintf("/v%g%s", APIVERSION, path), nil)
	if err != nil {
		return err
	}
	req.Header.Set("Content-Type", "plain/text")
	dial, err := net.Dial("tcp", fmt.Sprintf("%s:%d", cli.host, cli.port))
	if err != nil {
		return err
	}
	clientconn := httputil.NewClientConn(dial, nil)
	clientconn.Do(req)
	defer clientconn.Close()

	rwc, br := clientconn.Hijack()
	defer rwc.Close()

	receiveStdout := utils.Go(func() error {
		_, err := io.Copy(out, br)
		return err
	})

	if in != nil && setRawTerminal && term.IsTerminal(in.Fd()) && os.Getenv("NORAW") == "" {
		oldState, err := term.SetRawTerminal()
		if err != nil {
			return err
		}
		defer term.RestoreTerminal(oldState)
	}
	sendStdin := utils.Go(func() error {
		_, err := io.Copy(rwc, in)
		if err := rwc.(*net.TCPConn).CloseWrite(); err != nil {
			fmt.Fprintf(os.Stderr, "Couldn't send EOF: %s\n", err)
		}
		return err
	})

	if err := <-receiveStdout; err != nil {
		return err
	}

	if !term.IsTerminal(os.Stdin.Fd()) {
		if err := <-sendStdin; err != nil {
			return err
		}
	}
	return nil

}

func (cli *DockerCli) resizeTty(id string) {
	ws, err := term.GetWinsize(os.Stdin.Fd())
	if err != nil {
		utils.Debugf("Error getting size: %s", err)
	}
	v := url.Values{}
	v.Set("h", strconv.Itoa(int(ws.Height)))
	v.Set("w", strconv.Itoa(int(ws.Width)))
	if _, _, err := cli.call("POST", "/containers/"+id+"/resize?"+v.Encode(), nil); err != nil {
		utils.Debugf("Error resize: %s", err)
	}
}

func (cli *DockerCli) monitorTtySize(id string) {
	cli.resizeTty(id)

	c := make(chan os.Signal, 1)
	signal.Notify(c, syscall.SIGWINCH)
	go func() {
		for sig := range c {
			if sig == syscall.SIGWINCH {
				cli.resizeTty(id)
			}
		}
	}()
}

func Subcmd(name, signature, description string) *flag.FlagSet {
	flags := flag.NewFlagSet(name, flag.ContinueOnError)
	flags.Usage = func() {
		fmt.Printf("\nUsage: docker %s %s\n\n%s\n\n", name, signature, description)
		flags.PrintDefaults()
	}
	return flags
}

func NewDockerCli(addr string, port int) *DockerCli {
	return &DockerCli{addr, port}
}

type DockerCli struct {
	host string
	port int
}<|MERGE_RESOLUTION|>--- conflicted
+++ resolved
@@ -706,25 +706,19 @@
 		return err
 	}
 
-<<<<<<< HEAD
-	var out auth.AuthConfig
-	err = json.Unmarshal(body, &out)
-	if err != nil {
-		return err
-	}
+	out := &auth.AuthConfig{}
 
 	// If the login failed AND we're using the index, abort
-	if *registry == "" && out.Username == "" {
+	if *registry == "" && username == "" {
 		if err := cli.CmdLogin(args...); err != nil {
 			return err
 		}
 
-		body, _, err = cli.call("GET", "/auth", nil)
-		if err != nil {
-			return err
-		}
-		err = json.Unmarshal(body, &out)
-		if err != nil {
+		body, _, err := cli.call("GET", "/auth", nil)
+		if err != nil {
+			return err
+		}
+		if err := json.Unmarshal(body, out); err != nil {
 			return err
 		}
 
@@ -734,11 +728,7 @@
 	}
 
 	if *registry == "" && len(strings.SplitN(name, "/", 2)) == 1 {
-		return fmt.Errorf("Impossible to push a \"root\" repository. Please rename your repository in <user>/<repo> (ex: %s/%s)", out.Username, name)
-=======
-	if len(strings.SplitN(name, "/", 2)) == 1 {
 		return fmt.Errorf("Impossible to push a \"root\" repository. Please rename your repository in <user>/<repo> (ex: %s/%s)", username, name)
->>>>>>> 068076f7
 	}
 
 	v := url.Values{}
