package docker

import (
	"encoding/json"
	"flag"
	"fmt"
	"github.com/dotcloud/docker/term"
	"github.com/dotcloud/docker/utils"
	"github.com/kr/pty"
	"io"
	"io/ioutil"
	"log"
	"os"
	"os/exec"
	"path"
	"path/filepath"
	"sort"
	"strconv"
	"strings"
	"syscall"
	"time"
)

type Container struct {
	root string

	ID string

	Created time.Time

	Path string
	Args []string

	Config *Config
	State  State
	Image  string

	network         *NetworkInterface
	NetworkSettings *NetworkSettings

	SysInitPath    string
	ResolvConfPath string

	cmd       *exec.Cmd
	stdout    *utils.WriteBroadcaster
	stderr    *utils.WriteBroadcaster
	stdin     io.ReadCloser
	stdinPipe io.WriteCloser
	ptyMaster io.Closer

	runtime *Runtime

	waitLock chan struct{}
	Volumes  map[string]string
	// Store rw/ro in a separate structure to preserve reserve-compatibility on-disk.
	// Easier than migrating older container configs :)
	VolumesRW map[string]bool
}

type Config struct {
	Hostname     string
	User         string
	Memory       int64 // Memory limit (in bytes)
	MemorySwap   int64 // Total memory usage (memory + swap); set `-1' to disable swap
	CpuShares    int64 // CPU shares (relative weight vs. other containers)
	AttachStdin  bool
	AttachStdout bool
	AttachStderr bool
	PortSpecs    []string
	Tty          bool // Attach standard streams to a tty, including stdin if it is not closed.
	OpenStdin    bool // Open stdin
	StdinOnce    bool // If true, close stdin after the 1 attached client disconnects.
	Env          []string
	Cmd          []string
	Dns          []string
	Image        string // Name of the image as it was passed by the operator (eg. could be symbolic)
	Volumes      map[string]struct{}
	VolumesFrom  string
<<<<<<< HEAD

	NetworkSettings *NetworkSettings
=======
	Entrypoint   []string
>>>>>>> 44cb610f
}

type HostConfig struct {
	Binds []string
}

type BindMap struct {
	SrcPath string
	DstPath string
	Mode    string
}

func ParseRun(args []string, capabilities *Capabilities) (*Config, *HostConfig, *flag.FlagSet, error) {
	cmd := Subcmd("run", "[OPTIONS] IMAGE [COMMAND] [ARG...]", "Run a command in a new container")
	if len(args) > 0 && args[0] != "--help" {
		cmd.SetOutput(ioutil.Discard)
	}

	flHostname := cmd.String("h", "", "Container host name")
	flUser := cmd.String("u", "", "Username or UID")
	flDetach := cmd.Bool("d", false, "Detached mode: leave the container running in the background")
	flAttach := NewAttachOpts()
	cmd.Var(flAttach, "a", "Attach to stdin, stdout or stderr.")
	flStdin := cmd.Bool("i", false, "Keep stdin open even if not attached")
	flTty := cmd.Bool("t", false, "Allocate a pseudo-tty")
	flMemory := cmd.Int64("m", 0, "Memory limit (in bytes)")

	if capabilities != nil && *flMemory > 0 && !capabilities.MemoryLimit {
		//fmt.Fprintf(stdout, "WARNING: Your kernel does not support memory limit capabilities. Limitation discarded.\n")
		*flMemory = 0
	}

	flCpuShares := cmd.Int64("c", 0, "CPU shares (relative weight)")

	var flPorts ListOpts
	cmd.Var(&flPorts, "p", "Expose a container's port to the host (use 'docker port' to see the actual mapping)")

	var flEnv ListOpts
	cmd.Var(&flEnv, "e", "Set environment variables")

	var flDns ListOpts
	cmd.Var(&flDns, "dns", "Set custom dns servers")

	flVolumes := NewPathOpts()
	cmd.Var(flVolumes, "v", "Attach a data volume")

	flVolumesFrom := cmd.String("volumes-from", "", "Mount volumes from the specified container")
	flEntrypoint := cmd.String("entrypoint", "", "Overwrite the default entrypoint of the image")

	var flBinds ListOpts
	cmd.Var(&flBinds, "b", "Bind mount a volume from the host (e.g. -b /host:/container)")

	if err := cmd.Parse(args); err != nil {
		return nil, nil, cmd, err
	}
	if *flDetach && len(flAttach) > 0 {
		return nil, nil, cmd, fmt.Errorf("Conflicting options: -a and -d")
	}
	// If neither -d or -a are set, attach to everything by default
	if len(flAttach) == 0 && !*flDetach {
		if !*flDetach {
			flAttach.Set("stdout")
			flAttach.Set("stderr")
			if *flStdin {
				flAttach.Set("stdin")
			}
		}
	}

	// add any bind targets to the list of container volumes
	for _, bind := range flBinds {
		arr := strings.Split(bind, ":")
		dstDir := arr[1]
		flVolumes[dstDir] = struct{}{}
	}

	parsedArgs := cmd.Args()
	runCmd := []string{}
	entrypoint := []string{}
	image := ""
	if len(parsedArgs) >= 1 {
		image = cmd.Arg(0)
	}
	if len(parsedArgs) > 1 {
		runCmd = parsedArgs[1:]
	}
	if *flEntrypoint != "" {
		entrypoint = []string{*flEntrypoint}
	}

	config := &Config{
		Hostname:     *flHostname,
		PortSpecs:    flPorts,
		User:         *flUser,
		Tty:          *flTty,
		OpenStdin:    *flStdin,
		Memory:       *flMemory,
		CpuShares:    *flCpuShares,
		AttachStdin:  flAttach.Get("stdin"),
		AttachStdout: flAttach.Get("stdout"),
		AttachStderr: flAttach.Get("stderr"),
		Env:          flEnv,
		Cmd:          runCmd,
		Dns:          flDns,
		Image:        image,
		Volumes:      flVolumes,
		VolumesFrom:  *flVolumesFrom,
		Entrypoint:   entrypoint,
	}
	hostConfig := &HostConfig{
		Binds: flBinds,
	}

	if capabilities != nil && *flMemory > 0 && !capabilities.SwapLimit {
		//fmt.Fprintf(stdout, "WARNING: Your kernel does not support swap limit capabilities. Limitation discarded.\n")
		config.MemorySwap = -1
	}

	// When allocating stdin in attached mode, close stdin at client disconnect
	if config.OpenStdin && config.AttachStdin {
		config.StdinOnce = true
	}
	return config, hostConfig, cmd, nil
}

type NetworkSettings struct {
	IPAddress     string
	IPPrefixLen   int
	Gateway       string
	IPV6Address   string
	IPV6PrefixLen int
	GatewayV6     string
	Bridge        string
	PortMapping   map[string]string
}

// String returns a human-readable description of the port mapping defined in the settings
func (settings *NetworkSettings) PortMappingHuman() string {
	var mapping []string
	for private, public := range settings.PortMapping {
		mapping = append(mapping, fmt.Sprintf("%s->%s", public, private))
	}
	sort.Strings(mapping)
	return strings.Join(mapping, ", ")
}

// Inject the io.Reader at the given path. Note: do not close the reader
func (container *Container) Inject(file io.Reader, pth string) error {
	// Make sure the directory exists
	if err := os.MkdirAll(path.Join(container.rwPath(), path.Dir(pth)), 0755); err != nil {
		return err
	}
	// FIXME: Handle permissions/already existing dest
	dest, err := os.Create(path.Join(container.rwPath(), pth))
	if err != nil {
		return err
	}
	if _, err := io.Copy(dest, file); err != nil {
		return err
	}
	return nil
}

func (container *Container) Cmd() *exec.Cmd {
	return container.cmd
}

func (container *Container) When() time.Time {
	return container.Created
}

func (container *Container) FromDisk() error {
	data, err := ioutil.ReadFile(container.jsonPath())
	if err != nil {
		return err
	}
	// Load container settings
	if err := json.Unmarshal(data, container); err != nil {
		return err
	}
	return nil
}

func (container *Container) ToDisk() (err error) {
	data, err := json.Marshal(container)
	if err != nil {
		return
	}
	return ioutil.WriteFile(container.jsonPath(), data, 0666)
}

func (container *Container) generateLXCConfig() error {
	fo, err := os.Create(container.lxcConfigPath())
	if err != nil {
		return err
	}
	defer fo.Close()
	if err := LxcTemplateCompiled.Execute(fo, container); err != nil {
		return err
	}
	return nil
}

func (container *Container) startPty() error {
	ptyMaster, ptySlave, err := pty.Open()
	if err != nil {
		return err
	}
	container.ptyMaster = ptyMaster
	container.cmd.Stdout = ptySlave
	container.cmd.Stderr = ptySlave

	// Copy the PTYs to our broadcasters
	go func() {
		defer container.stdout.CloseWriters()
		utils.Debugf("[startPty] Begin of stdout pipe")
		io.Copy(container.stdout, ptyMaster)
		utils.Debugf("[startPty] End of stdout pipe")
	}()

	// stdin
	if container.Config.OpenStdin {
		container.cmd.Stdin = ptySlave
		container.cmd.SysProcAttr = &syscall.SysProcAttr{Setctty: true, Setsid: true}
		go func() {
			defer container.stdin.Close()
			utils.Debugf("[startPty] Begin of stdin pipe")
			io.Copy(ptyMaster, container.stdin)
			utils.Debugf("[startPty] End of stdin pipe")
		}()
	}
	if err := container.cmd.Start(); err != nil {
		return err
	}
	ptySlave.Close()
	return nil
}

func (container *Container) start() error {
	container.cmd.Stdout = container.stdout
	container.cmd.Stderr = container.stderr
	if container.Config.OpenStdin {
		stdin, err := container.cmd.StdinPipe()
		if err != nil {
			return err
		}
		go func() {
			defer stdin.Close()
			utils.Debugf("Begin of stdin pipe [start]")
			io.Copy(stdin, container.stdin)
			utils.Debugf("End of stdin pipe [start]")
		}()
	}
	return container.cmd.Start()
}

func (container *Container) Attach(stdin io.ReadCloser, stdinCloser io.Closer, stdout io.Writer, stderr io.Writer) chan error {
	var cStdout, cStderr io.ReadCloser

	var nJobs int
	errors := make(chan error, 3)
	if stdin != nil && container.Config.OpenStdin {
		nJobs += 1
		if cStdin, err := container.StdinPipe(); err != nil {
			errors <- err
		} else {
			go func() {
				utils.Debugf("[start] attach stdin\n")
				defer utils.Debugf("[end] attach stdin\n")
				// No matter what, when stdin is closed (io.Copy unblock), close stdout and stderr
				if cStdout != nil {
					defer cStdout.Close()
				}
				if cStderr != nil {
					defer cStderr.Close()
				}
				if container.Config.StdinOnce && !container.Config.Tty {
					defer cStdin.Close()
				}
				if container.Config.Tty {
					_, err = utils.CopyEscapable(cStdin, stdin)
				} else {
					_, err = io.Copy(cStdin, stdin)
				}
				if err != nil {
					utils.Debugf("[error] attach stdin: %s\n", err)
				}
				// Discard error, expecting pipe error
				errors <- nil
			}()
		}
	}
	if stdout != nil {
		nJobs += 1
		if p, err := container.StdoutPipe(); err != nil {
			errors <- err
		} else {
			cStdout = p
			go func() {
				utils.Debugf("[start] attach stdout\n")
				defer utils.Debugf("[end]  attach stdout\n")
				// If we are in StdinOnce mode, then close stdin
				if container.Config.StdinOnce {
					if stdin != nil {
						defer stdin.Close()
					}
					if stdinCloser != nil {
						defer stdinCloser.Close()
					}
				}
				_, err := io.Copy(stdout, cStdout)
				if err != nil {
					utils.Debugf("[error] attach stdout: %s\n", err)
				}
				errors <- err
			}()
		}
	} else {
		go func() {
			if stdinCloser != nil {
				defer stdinCloser.Close()
			}

			if cStdout, err := container.StdoutPipe(); err != nil {
				utils.Debugf("Error stdout pipe")
			} else {
				io.Copy(&utils.NopWriter{}, cStdout)
			}
		}()
	}
	if stderr != nil {
		nJobs += 1
		if p, err := container.StderrPipe(); err != nil {
			errors <- err
		} else {
			cStderr = p
			go func() {
				utils.Debugf("[start] attach stderr\n")
				defer utils.Debugf("[end]  attach stderr\n")
				// If we are in StdinOnce mode, then close stdin
				if container.Config.StdinOnce {
					if stdin != nil {
						defer stdin.Close()
					}
					if stdinCloser != nil {
						defer stdinCloser.Close()
					}
				}
				_, err := io.Copy(stderr, cStderr)
				if err != nil {
					utils.Debugf("[error] attach stderr: %s\n", err)
				}
				errors <- err
			}()
		}
	} else {
		go func() {
			if stdinCloser != nil {
				defer stdinCloser.Close()
			}

			if cStderr, err := container.StderrPipe(); err != nil {
				utils.Debugf("Error stdout pipe")
			} else {
				io.Copy(&utils.NopWriter{}, cStderr)
			}
		}()
	}

	return utils.Go(func() error {
		if cStdout != nil {
			defer cStdout.Close()
		}
		if cStderr != nil {
			defer cStderr.Close()
		}
		// FIXME: how do clean up the stdin goroutine without the unwanted side effect
		// of closing the passed stdin? Add an intermediary io.Pipe?
		for i := 0; i < nJobs; i += 1 {
			utils.Debugf("Waiting for job %d/%d\n", i+1, nJobs)
			if err := <-errors; err != nil {
				utils.Debugf("Job %d returned error %s. Aborting all jobs\n", i+1, err)
				return err
			}
			utils.Debugf("Job %d completed successfully\n", i+1)
		}
		utils.Debugf("All jobs completed successfully\n")
		return nil
	})
}

func (container *Container) Start(hostConfig *HostConfig) error {
	container.State.lock()
	defer container.State.unlock()

	if container.State.Running {
		return fmt.Errorf("The container %s is already running.", container.ID)
	}
	if err := container.EnsureMounted(); err != nil {
		return err
	}
	if err := container.allocateNetwork(); err != nil {
		return err
	}

	// Make sure the config is compatible with the current kernel
	if container.Config.Memory > 0 && !container.runtime.capabilities.MemoryLimit {
		log.Printf("WARNING: Your kernel does not support memory limit capabilities. Limitation discarded.\n")
		container.Config.Memory = 0
	}
	if container.Config.Memory > 0 && !container.runtime.capabilities.SwapLimit {
		log.Printf("WARNING: Your kernel does not support swap limit capabilities. Limitation discarded.\n")
		container.Config.MemorySwap = -1
	}
	container.Volumes = make(map[string]string)
	container.VolumesRW = make(map[string]bool)

	// Create the requested bind mounts
	binds := make(map[string]BindMap)
	// Define illegal container destinations
	illegal_dsts := []string{"/", "."}

	for _, bind := range hostConfig.Binds {
		// FIXME: factorize bind parsing in parseBind
		var src, dst, mode string
		arr := strings.Split(bind, ":")
		if len(arr) == 2 {
			src = arr[0]
			dst = arr[1]
			mode = "rw"
		} else if len(arr) == 3 {
			src = arr[0]
			dst = arr[1]
			mode = arr[2]
		} else {
			return fmt.Errorf("Invalid bind specification: %s", bind)
		}

		// Bail if trying to mount to an illegal destination
		for _, illegal := range illegal_dsts {
			if dst == illegal {
				return fmt.Errorf("Illegal bind destination: %s", dst)
			}
		}

		bindMap := BindMap{
			SrcPath: src,
			DstPath: dst,
			Mode:    mode,
		}
		binds[path.Clean(dst)] = bindMap
	}

	// FIXME: evaluate volumes-from before individual volumes, so that the latter can override the former.
	// Create the requested volumes volumes
	for volPath := range container.Config.Volumes {
		volPath = path.Clean(volPath)
		// If an external bind is defined for this volume, use that as a source
		if bindMap, exists := binds[volPath]; exists {
			container.Volumes[volPath] = bindMap.SrcPath
			if strings.ToLower(bindMap.Mode) == "rw" {
				container.VolumesRW[volPath] = true
			}
			// Otherwise create an directory in $ROOT/volumes/ and use that
		} else {
			c, err := container.runtime.volumes.Create(nil, container, "", "", nil)
			if err != nil {
				return err
			}
			srcPath, err := c.layer()
			if err != nil {
				return err
			}
			container.Volumes[volPath] = srcPath
			container.VolumesRW[volPath] = true // RW by default
		}
		// Create the mountpoint
		if err := os.MkdirAll(path.Join(container.RootfsPath(), volPath), 0755); err != nil {
			return nil
		}
	}

	if container.Config.VolumesFrom != "" {
		c := container.runtime.Get(container.Config.VolumesFrom)
		if c == nil {
			return fmt.Errorf("Container %s not found. Impossible to mount its volumes", container.ID)
		}
		for volPath, id := range c.Volumes {
			if _, exists := container.Volumes[volPath]; exists {
				return fmt.Errorf("The requested volume %s overlap one of the volume of the container %s", volPath, c.ID)
			}
			if err := os.MkdirAll(path.Join(container.RootfsPath(), volPath), 0755); err != nil {
				return nil
			}
			container.Volumes[volPath] = id
		}
	}

	if err := container.generateLXCConfig(); err != nil {
		return err
	}

	params := []string{
		"-n", container.ID,
		"-f", container.lxcConfigPath(),
		"--",
		"/sbin/init",
	}

	// Networking
	params = append(params, "-g", container.NetworkSettings.Gateway)

	// User
	if container.Config.User != "" {
		params = append(params, "-u", container.Config.User)
	}

	if container.Config.Tty {
		params = append(params, "-e", "TERM=xterm")
	}

	// Setup environment
	params = append(params,
		"-e", "HOME=/",
		"-e", "PATH=/usr/local/sbin:/usr/local/bin:/usr/sbin:/usr/bin:/sbin:/bin",
	)

	for _, elem := range container.Config.Env {
		params = append(params, "-e", elem)
	}

	// Program
	params = append(params, "--", container.Path)
	params = append(params, container.Args...)

	container.cmd = exec.Command("lxc-start", params...)

	// Setup logging of stdout and stderr to disk
	if err := container.runtime.LogToDisk(container.stdout, container.logPath("stdout")); err != nil {
		return err
	}
	if err := container.runtime.LogToDisk(container.stderr, container.logPath("stderr")); err != nil {
		return err
	}

	var err error
	if container.Config.Tty {
		err = container.startPty()
	} else {
		err = container.start()
	}
	if err != nil {
		return err
	}
	// FIXME: save state on disk *first*, then converge
	// this way disk state is used as a journal, eg. we can restore after crash etc.
	container.State.setRunning(container.cmd.Process.Pid)

	// Init the lock
	container.waitLock = make(chan struct{})

	container.ToDisk()
	go container.monitor()
	return nil
}

func (container *Container) Run() error {
	hostConfig := &HostConfig{}
	if err := container.Start(hostConfig); err != nil {
		return err
	}
	container.Wait()
	return nil
}

func (container *Container) Output() (output []byte, err error) {
	pipe, err := container.StdoutPipe()
	if err != nil {
		return nil, err
	}
	defer pipe.Close()
	hostConfig := &HostConfig{}
	if err := container.Start(hostConfig); err != nil {
		return nil, err
	}
	output, err = ioutil.ReadAll(pipe)
	container.Wait()
	return output, err
}

// StdinPipe() returns a pipe connected to the standard input of the container's
// active process.
//
func (container *Container) StdinPipe() (io.WriteCloser, error) {
	return container.stdinPipe, nil
}

func (container *Container) StdoutPipe() (io.ReadCloser, error) {
	reader, writer := io.Pipe()
	container.stdout.AddWriter(writer)
	return utils.NewBufReader(reader), nil
}

func (container *Container) StderrPipe() (io.ReadCloser, error) {
	reader, writer := io.Pipe()
	container.stderr.AddWriter(writer)
	return utils.NewBufReader(reader), nil
}

func (container *Container) allocateNetwork() error {
	if container.NetworkSettings != nil && container.NetworkSettings.IPAddress != "" {
		utils.Debugf("Using externally assigned IP addresses: %v", container.NetworkSettings)

		if container.NetworkSettings.Bridge == "" {
			container.NetworkSettings.Bridge = container.runtime.networkManager.bridgeIface
		}
		return nil
	}

	iface, err := container.runtime.networkManager.Allocate()
	if err != nil {
		return err
	}
	container.NetworkSettings.PortMapping = make(map[string]string)
	for _, spec := range container.Config.PortSpecs {
		nat, err := iface.AllocatePort(spec)
		if err != nil {
			iface.Release()
			return err
		}
		container.NetworkSettings.PortMapping[strconv.Itoa(nat.Backend)] = strconv.Itoa(nat.Frontend)
	}
	container.network = iface
	container.NetworkSettings.Bridge = container.runtime.networkManager.bridgeIface

	container.NetworkSettings.IPAddress = iface.IPs[0].IPNet.IP.String()
	container.NetworkSettings.IPPrefixLen, _ = iface.IPs[0].IPNet.Mask.Size()
	container.NetworkSettings.Gateway = iface.IPs[0].Gateway.String()

	if len(iface.IPs) >= 2 {
		container.NetworkSettings.IPV6Address = iface.IPs[1].IPNet.IP.String()
		container.NetworkSettings.IPV6PrefixLen, _ = iface.IPs[1].IPNet.Mask.Size()
		container.NetworkSettings.GatewayV6 = iface.IPs[1].Gateway.String()
	}

	return nil
}

func (container *Container) releaseNetwork() {
	if container.network != nil {
		container.network.Release()
		container.network = nil
	}
	container.NetworkSettings = &NetworkSettings{}
}

// FIXME: replace this with a control socket within docker-init
func (container *Container) waitLxc() error {
	for {
		output, err := exec.Command("lxc-info", "-n", container.ID).CombinedOutput()
		if err != nil {
			return err
		}
		if !strings.Contains(string(output), "RUNNING") {
			return nil
		}
		time.Sleep(500 * time.Millisecond)
	}
}

func (container *Container) monitor() {
	// Wait for the program to exit
	utils.Debugf("Waiting for process")

	// If the command does not exists, try to wait via lxc
	if container.cmd == nil {
		if err := container.waitLxc(); err != nil {
			utils.Debugf("%s: Process: %s", container.ID, err)
		}
	} else {
		if err := container.cmd.Wait(); err != nil {
			// Discard the error as any signals or non 0 returns will generate an error
			utils.Debugf("%s: Process: %s", container.ID, err)
		}
	}
	utils.Debugf("Process finished")

	exitCode := -1
	if container.cmd != nil {
		exitCode = container.cmd.ProcessState.Sys().(syscall.WaitStatus).ExitStatus()
	}

	// Cleanup
	container.releaseNetwork()
	if container.Config.OpenStdin {
		if err := container.stdin.Close(); err != nil {
			utils.Debugf("%s: Error close stdin: %s", container.ID, err)
		}
	}
	if err := container.stdout.CloseWriters(); err != nil {
		utils.Debugf("%s: Error close stdout: %s", container.ID, err)
	}
	if err := container.stderr.CloseWriters(); err != nil {
		utils.Debugf("%s: Error close stderr: %s", container.ID, err)
	}

	if container.ptyMaster != nil {
		if err := container.ptyMaster.Close(); err != nil {
			utils.Debugf("%s: Error closing Pty master: %s", container.ID, err)
		}
	}

	if err := container.Unmount(); err != nil {
		log.Printf("%v: Failed to umount filesystem: %v", container.ID, err)
	}

	// Re-create a brand new stdin pipe once the container exited
	if container.Config.OpenStdin {
		container.stdin, container.stdinPipe = io.Pipe()
	}

	// Report status back
	container.State.setStopped(exitCode)

	// Release the lock
	close(container.waitLock)

	if err := container.ToDisk(); err != nil {
		// FIXME: there is a race condition here which causes this to fail during the unit tests.
		// If another goroutine was waiting for Wait() to return before removing the container's root
		// from the filesystem... At this point it may already have done so.
		// This is because State.setStopped() has already been called, and has caused Wait()
		// to return.
		// FIXME: why are we serializing running state to disk in the first place?
		//log.Printf("%s: Failed to dump configuration to the disk: %s", container.ID, err)
	}
}

func (container *Container) kill() error {
	if !container.State.Running {
		return nil
	}

	// Sending SIGKILL to the process via lxc
	output, err := exec.Command("lxc-kill", "-n", container.ID, "9").CombinedOutput()
	if err != nil {
		log.Printf("error killing container %s (%s, %s)", container.ID, output, err)
	}

	// 2. Wait for the process to die, in last resort, try to kill the process directly
	if err := container.WaitTimeout(10 * time.Second); err != nil {
		if container.cmd == nil {
			return fmt.Errorf("lxc-kill failed, impossible to kill the container %s", container.ID)
		}
		log.Printf("Container %s failed to exit within 10 seconds of lxc SIGKILL - trying direct SIGKILL", container.ID)
		if err := container.cmd.Process.Kill(); err != nil {
			return err
		}
	}

	// Wait for the container to be actually stopped
	container.Wait()
	return nil
}

func (container *Container) Kill() error {
	container.State.lock()
	defer container.State.unlock()
	if !container.State.Running {
		return nil
	}
	return container.kill()
}

func (container *Container) Stop(seconds int) error {
	container.State.lock()
	defer container.State.unlock()
	if !container.State.Running {
		return nil
	}

	// 1. Send a SIGTERM
	if output, err := exec.Command("lxc-kill", "-n", container.ID, "15").CombinedOutput(); err != nil {
		log.Print(string(output))
		log.Print("Failed to send SIGTERM to the process, force killing")
		if err := container.kill(); err != nil {
			return err
		}
	}

	// 2. Wait for the process to exit on its own
	if err := container.WaitTimeout(time.Duration(seconds) * time.Second); err != nil {
		log.Printf("Container %v failed to exit within %d seconds of SIGTERM - using the force", container.ID, seconds)
		if err := container.kill(); err != nil {
			return err
		}
	}
	return nil
}

func (container *Container) Restart(seconds int) error {
	if err := container.Stop(seconds); err != nil {
		return err
	}
	hostConfig := &HostConfig{}
	if err := container.Start(hostConfig); err != nil {
		return err
	}
	return nil
}

// Wait blocks until the container stops running, then returns its exit code.
func (container *Container) Wait() int {
	<-container.waitLock
	return container.State.ExitCode
}

func (container *Container) Resize(h, w int) error {
	pty, ok := container.ptyMaster.(*os.File)
	if !ok {
		return fmt.Errorf("ptyMaster does not have Fd() method")
	}
	return term.SetWinsize(pty.Fd(), &term.Winsize{Height: uint16(h), Width: uint16(w)})
}

func (container *Container) ExportRw() (Archive, error) {
	return Tar(container.rwPath(), Uncompressed)
}

func (container *Container) RwChecksum() (string, error) {
	rwData, err := Tar(container.rwPath(), Xz)
	if err != nil {
		return "", err
	}
	return utils.HashData(rwData)
}

func (container *Container) Export() (Archive, error) {
	if err := container.EnsureMounted(); err != nil {
		return nil, err
	}
	return Tar(container.RootfsPath(), Uncompressed)
}

func (container *Container) WaitTimeout(timeout time.Duration) error {
	done := make(chan bool)
	go func() {
		container.Wait()
		done <- true
	}()

	select {
	case <-time.After(timeout):
		return fmt.Errorf("Timed Out")
	case <-done:
		return nil
	}
}

func (container *Container) EnsureMounted() error {
	if mounted, err := container.Mounted(); err != nil {
		return err
	} else if mounted {
		return nil
	}
	return container.Mount()
}

func (container *Container) Mount() error {
	image, err := container.GetImage()
	if err != nil {
		return err
	}
	return image.Mount(container.RootfsPath(), container.rwPath())
}

func (container *Container) Changes() ([]Change, error) {
	image, err := container.GetImage()
	if err != nil {
		return nil, err
	}
	return image.Changes(container.rwPath())
}

func (container *Container) GetImage() (*Image, error) {
	if container.runtime == nil {
		return nil, fmt.Errorf("Can't get image of unregistered container")
	}
	return container.runtime.graph.Get(container.Image)
}

func (container *Container) Mounted() (bool, error) {
	return Mounted(container.RootfsPath())
}

func (container *Container) Unmount() error {
	return Unmount(container.RootfsPath())
}

// ShortID returns a shorthand version of the container's id for convenience.
// A collision with other container shorthands is very unlikely, but possible.
// In case of a collision a lookup with Runtime.Get() will fail, and the caller
// will need to use a langer prefix, or the full-length container Id.
func (container *Container) ShortID() string {
	return utils.TruncateID(container.ID)
}

func (container *Container) logPath(name string) string {
	return path.Join(container.root, fmt.Sprintf("%s-%s.log", container.ID, name))
}

func (container *Container) ReadLog(name string) (io.Reader, error) {
	return os.Open(container.logPath(name))
}

func (container *Container) jsonPath() string {
	return path.Join(container.root, "config.json")
}

func (container *Container) lxcConfigPath() string {
	return path.Join(container.root, "config.lxc")
}

// This method must be exported to be used from the lxc template
func (container *Container) RootfsPath() string {
	return path.Join(container.root, "rootfs")
}

func (container *Container) rwPath() string {
	return path.Join(container.root, "rw")
}

func validateID(id string) error {
	if id == "" {
		return fmt.Errorf("Invalid empty id")
	}
	return nil
}

// GetSize, return real size, virtual size
func (container *Container) GetSize() (int64, int64) {
	var sizeRw, sizeRootfs int64

	filepath.Walk(container.rwPath(), func(path string, fileInfo os.FileInfo, err error) error {
		if fileInfo != nil {
			sizeRw += fileInfo.Size()
		}
		return nil
	})

	_, err := os.Stat(container.RootfsPath())
	if err == nil {
		filepath.Walk(container.RootfsPath(), func(path string, fileInfo os.FileInfo, err error) error {
			if fileInfo != nil {
				sizeRootfs += fileInfo.Size()
			}
			return nil
		})
	}
	return sizeRw, sizeRootfs
}<|MERGE_RESOLUTION|>--- conflicted
+++ resolved
@@ -76,15 +76,12 @@
 	Image        string // Name of the image as it was passed by the operator (eg. could be symbolic)
 	Volumes      map[string]struct{}
 	VolumesFrom  string
-<<<<<<< HEAD
-
+	Entrypoint   []string
+}
+
+type HostConfig struct {
 	NetworkSettings *NetworkSettings
-=======
-	Entrypoint   []string
->>>>>>> 44cb610f
-}
-
-type HostConfig struct {
+
 	Binds []string
 }
 
@@ -483,7 +480,7 @@
 	if err := container.EnsureMounted(); err != nil {
 		return err
 	}
-	if err := container.allocateNetwork(); err != nil {
+	if err := container.allocateNetwork(hostConfig); err != nil {
 		return err
 	}
 
@@ -691,13 +688,17 @@
 	return utils.NewBufReader(reader), nil
 }
 
-func (container *Container) allocateNetwork() error {
-	if container.NetworkSettings != nil && container.NetworkSettings.IPAddress != "" {
+func (container *Container) allocateNetwork(hostConfig *HostConfig) error {
+	if hostConfig.NetworkSettings != nil && hostConfig.NetworkSettings.IPAddress != "" {
 		utils.Debugf("Using externally assigned IP addresses: %v", container.NetworkSettings)
+
+		container.NetworkSettings = &NetworkSettings{}
+		*container.NetworkSettings = *hostConfig.NetworkSettings
 
 		if container.NetworkSettings.Bridge == "" {
 			container.NetworkSettings.Bridge = container.runtime.networkManager.bridgeIface
 		}
+
 		return nil
 	}
 
