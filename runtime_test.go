--- conflicted
+++ resolved
@@ -16,19 +16,14 @@
 	"time"
 )
 
-<<<<<<< HEAD
 const (
 	unitTestImageName     = "docker-ut"
 	unitTestStoreBase     = "/var/lib/docker/unit-tests"
 	unitTestNetworkBridge = "testdockbr0"
+	unitTestImageId       = "e9aa60c60128cad1"
 )
 
 var offlineMode = os.Getenv("OFFLINE_MODE") != "" && os.Getenv("OFFLINE_MODE") != "0" && strings.ToLower(os.Getenv("OFFLINE_MODE")) != "false"
-=======
-const unitTestImageName string = "docker-ut"
-const unitTestImageId string = "e9aa60c60128cad1"
-const unitTestStoreBase string = "/var/lib/docker/unit-tests"
->>>>>>> 452128f0
 
 func nuke(runtime *Runtime) error {
 	var wg sync.WaitGroup
@@ -73,7 +68,6 @@
 		panic(err)
 	}
 
-<<<<<<< HEAD
 	// If the unit test image is not found, try to download it.
 	if _, err := runtime.repositories.LookupImage(unitTestImageName); err != nil {
 		utils.Debugf("Error getting %s: %s", unitTestImageName, err)
@@ -87,18 +81,9 @@
 			runtime: runtime,
 		}
 		// Retrieve the Image
-		if err := srv.ImagePull(unitTestImageName, "", "", os.Stdout, utils.NewStreamFormatter(false)); err != nil {
+		if err := srv.ImagePull(unitTestImageName, "", "", os.Stdout, utils.NewStreamFormatter(false), nil); err != nil {
 			panic(err)
 		}
-=======
-	// Create the "Server"
-	srv := &Server{
-		runtime: runtime,
-	}
-	// Retrieve the Image
-	if err := srv.ImagePull(unitTestImageName, "", "", os.Stdout, utils.NewStreamFormatter(false), nil); err != nil {
-		panic(err)
->>>>>>> 452128f0
 	}
 }
 
